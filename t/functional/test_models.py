from datetime import datetime
from typing import Dict, List, Mapping, Optional, Set, Tuple
from faust import Record
from faust.utils import json
import pytest


class Account(Record):
    id: str
    name: str
    active: bool = True


class AccountList(Record):
    accounts: List[Account]


class AccountSet(Record):
    accounts: Set[Account]


class AccountMap(Record):
    accounts: Dict[str, Account]


class User(Record):
    id: str
    username: str
    account: Account


class Date(Record, isodates=True):
    date: datetime


class ListOfDate(Record, isodates=True):
    dates: List[datetime]


class OptionalListOfDate(Record, isodates=True):
    dates: List[datetime] = None


class OptionalListOfDate2(Record, isodates=True):
    dates: Optional[List[datetime]]


class TupleOfDate(Record, isodates=True):
    dates: Tuple[datetime]


class SetOfDate(Record, isodates=True):
    dates: Set[datetime]


class MapOfDate(Record, isodates=True):
    dates: Mapping[int, datetime]


def test_parameters():
    account = Account('id', 'name', True)
    assert account.id == 'id'
    assert account.name == 'name'
    assert account.active

    account2 = Account('id', 'name', active=False)
    assert account2.id == 'id'
    assert account2.name == 'name'
    assert not account2.active


    class Account3(Account):
        foo: int = None

    account3 = Account3('id', 'name', False, 'foo')
    assert account3.id == 'id'
    assert account3.name == 'name'
    assert not account3.active
    assert account3.foo == 'foo'

    with pytest.raises(AttributeError):
        account2.foo


def test_paramters_with_custom_init():

    class Point(Record, include_metadata=False):
        x: int
        y: int

        def __init__(self, x, y, **kwargs):
            self.x = x
            self.y = y


    p = Point(30, 10)
    assert p.x == 30
    assert p.y == 10

    payload = p.dumps(serializer='json')
    assert payload == b'{"x": 30, "y": 10}'

    data = json.loads(payload)
    p2 = Point.from_data(data)
    assert p2.x == 30
    assert p2.y == 10


def test_parameters_with_custom_init_and_super():

    class Point(Record, include_metadata=False):
        x: int
        y: int

        def __init__(self, *args, **kwargs):
            super().__init__(*args, **kwargs)
            self.z = self.x + self.y

    p = Point(30, 10)
    assert p.x == 30
    assert p.y == 10
    assert p.z == 40

    payload = p.dumps(serializer='json')
    assert payload == b'{"x": 30, "y": 10}'

    data = json.loads(payload)
    p2 = Point.from_data(data)
    assert p2.x == 30
    assert p2.y == 10
    assert p2.z == 40


def test_isodates():
    n1 = datetime.utcnow()
    assert Date.loads(Date(date=n1).dumps()).date == n1
    n2 = datetime.utcnow()
    assert ListOfDate.loads(ListOfDate(
        dates=[n1, n2]).dumps()).dates == [n1, n2]
    assert OptionalListOfDate.loads(OptionalListOfDate(
        dates=None).dumps()).dates is None
    assert OptionalListOfDate.loads(OptionalListOfDate(
        dates=[n2, n1]).dumps()).dates == [n2, n1]
    assert OptionalListOfDate2.loads(OptionalListOfDate2(
        dates=None).dumps()).dates is None
    assert OptionalListOfDate2.loads(OptionalListOfDate2(
        dates=[n1, n2]).dumps()).dates == [n1, n2]
    assert TupleOfDate.loads(TupleOfDate(
        dates=(n1, n2)).dumps()).dates == (n1, n2)
    assert TupleOfDate.loads(TupleOfDate(
        dates=(n2,)).dumps()).dates == (n2,)
    assert SetOfDate.loads(SetOfDate(
        dates={n1, n2}).dumps()).dates == {n1, n2}
    assert MapOfDate.loads(MapOfDate(
        dates={101: n1, 202: n2}).dumps()).dates == {101: n1, 202: n2}


def test_constructor():
    with pytest.raises(TypeError):
        Account(id='123')
    with pytest.raises(TypeError):
        Account(name='foo')
    with pytest.raises(TypeError):
        Account(unknown_argument=303)
    account = Account(id='123', name='foo')
    assert account.id == '123'
    assert account.name == 'foo'
    assert account.active
    assert not Account(id='123', name='foo', active=False).active


def test_submodels():
    a1 = Account(id='123', name='foo', active=True)
    a2 = Account(id='456', name='bar', active=False)
    a3 = Account(id='789', name='baz', active=True)

    assert AccountList.loads(AccountList(
        accounts=[a1, a2, a3]).dumps()).accounts == [a1, a2, a3]
    assert AccountSet.loads(AccountSet(
        accounts={a1, a2, a3}).dumps()).accounts == {a1, a2, a3}
    assert AccountMap.loads(AccountMap(
        accounts={'a': a1, 'b': a2, 'c': a3}).dumps()).accounts == {
        'a': a1,
        'b': a2,
        'c': a3,
    }


def test_derive():
    a1 = Account(id='123', name='foo', active=True)
    b1 = Account(id='456', name='bar', active=False)
    c1 = Account(id='789', name='baz', active=True)

    assert a1.active
    a2 = a1.derive(active=False)
    assert a2.id == '123'
    assert a2.name == 'foo'
    assert not a2.active

    c2 = a1.derive(b1, c1, name='xuzzy')
    assert c2.id == '789'
    assert c2.name == 'xuzzy'
    assert c2.active

    b2 = b1.derive(active=True)
    assert b2.active
    assert b2.id == '456'
    assert b2.name == 'bar'


def test_constructor_from_data():
    with pytest.raises(TypeError):
        Account.from_data({'id': '123'})
    with pytest.raises(TypeError):
        Account.from_data({'name': 'foo'})
    with pytest.raises(TypeError):
        Account.from_data({'unknown_argument': 303})
    account = Account.from_data({'id': '123', 'name': 'foo'})
    assert account.id == '123'
    assert account.name == 'foo'
    assert account.active
    assert not Account.from_data(
        {'id': '123', 'name': 'foo', 'active': False}).active


@pytest.mark.parametrize('a,b', [
    (User(id=1, username=2, account=Account(id=1, name=2)),
     User(id=1, username=2, account=Account(id=2, name=2))),
    (User(id=1, username=2, account=Account(id=1, name=2)),
     User(id=2, username=2, account=Account(id=1, name=2))),
    (User(id=1, username=2, account=Account(id=1, name=2)),
     User(id=1, username=3, account=Account(id=1, name=2))),
    (User(id=1, username=2, account=Account(id=1, name=2)),
     User(id=1, username=2, account=Account(id=1, name=3))),
    (User(id=1,
          username=2,
          account=Account(id=1, name=2, active=False)),
     User(id=1,
          username=2,
          account=Account(id=1, name=3, active=True))),
])
def test_ne(a, b):
    assert a != b


class test_FieldDescriptor:

    def test_getattr(self):
        u = User(id=1, username=2, account=Account(id=3, name=4))

        assert User.id.getattr(u) == 1
        assert User.username.getattr(u) == 2
        assert User.account.id.getattr(u) == 3
        assert User.account.name.getattr(u) == 4


@pytest.mark.parametrize('record', [
    Account(id=None, name=None),
    Account(id='123', name='123'),
    Account(id='123', name='123', active=False),
    User(id='123',
         username='foo',
         account=Account(id='123', name='Foo', active=True)),
    User(id='123', username='foo', account=None),
    User(id=None, username=None, account=None),
    AccountList(accounts=[Account(id=None, name=None)]),
    AccountMap(accounts={'foo': Account(id=None, name='foo')}),
])
def test_dumps(record):
    assert record.loads(record.dumps()) == record
    assert repr(record)
<<<<<<< HEAD
=======
    assert record.as_schema()
>>>>>>> 5a73b7af


def test_subclass_default_values():

    class X(Record):
        x: int
        y: int = None

    class Z(X):
        z: int = None

    assert X(x=None).y is None
    assert X(x=None, y=303).y == 303
    assert Z(x=None).y is None
    assert Z(x=None).z is None
    assert Z(x=None, y=101, z=303).y == 101
    assert Z(x=None, y=101, z=303).z == 303<|MERGE_RESOLUTION|>--- conflicted
+++ resolved
@@ -269,10 +269,6 @@
 def test_dumps(record):
     assert record.loads(record.dumps()) == record
     assert repr(record)
-<<<<<<< HEAD
-=======
-    assert record.as_schema()
->>>>>>> 5a73b7af
 
 
 def test_subclass_default_values():
